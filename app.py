<<<<<<< HEAD
import os
import subprocess
import threading
import time
from datetime import datetime

import pygame
from flask import Flask, render_template, request, jsonify, send_from_directory

=======
from flask import Flask, render_template, request, jsonify, send_from_directory
import os
import threading
import time
import json
from datetime import datetime
import subprocess
import pygame
>>>>>>> a4966466
from config import Config

app = Flask(__name__)
app.config.from_object(Config)

# Global variables for sequence state
sequence_running = False
sequence_stopped = False
current_sequence = None
sequence_start_time = None

class TimingSequence:
    def __init__(self, delay1, delay2):
        self.delay1 = delay1  # Delay between beep 1 and beep 2
        self.delay2 = delay2  # Delay between beep 2 and beep 3
        self.total_time = delay1 + delay2 + 3  # +3 for final beep duration + gate open time
        
    def get_sequence_timeline(self):
        """Returns timeline of events in seconds from start"""
        return {
            'beep1': 0,
            'beep2': self.delay1,
            'beep3': self.delay1 + self.delay2,
            'gate_open': self.delay1 + self.delay2,  # Immediately after beep 3
            'reset': self.delay1 + self.delay2 + 3  # 3 seconds after gate open
        }

def init_audio():
    """Initialize pygame mixer for audio playback"""
    try:
        pygame.mixer.init(frequency=44100, size=-16, channels=2, buffer=512)
        return True
    except Exception as e:
        print(f"Audio initialization failed: {e}")
        return False

def play_audio_file(filename):
    """Play an audio file using pygame"""
    try:
        audio_path = os.path.join(app.config['AUDIO_DIR'], filename)
        if os.path.exists(audio_path):
            sound = pygame.mixer.Sound(audio_path)
            sound.play()
            return True
        else:
            print(f"Audio file not found: {audio_path}")
            return False
    except Exception as e:
        print(f"Error playing audio {filename}: {e}")
        return False

def run_sequence(sequence):
    """Run the timing sequence in a separate thread"""
    global sequence_running, sequence_stopped, current_sequence, sequence_start_time
    
    sequence_running = True
    sequence_stopped = False
    current_sequence = sequence
    sequence_start_time = time.time()
    
    timeline = sequence.get_sequence_timeline()
    
    try:
        # Play beep 1 immediately
        print("Playing beep 1")
        play_audio_file(app.config['BEEP1_FILE'])
        
        # Wait for delay 1 (with stop check)
        for _ in range(int(sequence.delay1 * 10)):  # Check every 0.1 seconds
            if sequence_stopped:
                return
            time.sleep(0.1)
        
        if sequence_stopped:
            return
            
        # Play beep 2
        print("Playing beep 2")
        play_audio_file(app.config['BEEP2_FILE'])
        
        # Wait for delay 2 (with stop check)
        for _ in range(int(sequence.delay2 * 10)):  # Check every 0.1 seconds
            if sequence_stopped:
                return
            time.sleep(0.1)
        
        if sequence_stopped:
            return
            
        # Play beep 3 (long beep)
        print("Playing beep 3")
        play_audio_file(app.config['BEEP3_FILE'])
        
        # Gate open phase starts immediately (3 seconds)
        print("Gate open phase")
        time.sleep(3)
        
        print("Sequence completed successfully")
        
    except Exception as e:
        print(f"Sequence error: {e}")
    finally:
        print("Resetting sequence state")
        sequence_running = False
        sequence_stopped = False
        current_sequence = None
        sequence_start_time = None
        print("Sequence reset complete")

@app.route('/')
def index():
    """Main GUI page"""
    return render_template('index.html', 
                         default_delay1=app.config['DEFAULT_DELAY1'],
                         default_delay2=app.config['DEFAULT_DELAY2'])

@app.route('/start_sequence', methods=['POST'])
def start_sequence():
    """Start a new timing sequence"""
    global sequence_running, sequence_stopped
    
    if sequence_running:
        return jsonify({'success': False, 'message': 'Sequence already running'})
    
    try:
        data = request.get_json()
        delay1 = float(data.get('delay1', app.config['DEFAULT_DELAY1']))
        delay2 = float(data.get('delay2', app.config['DEFAULT_DELAY2']))
        
        # Validate delays
        total_time = delay1 + delay2 + 3  # +3 for beep duration + gate open time
        if total_time < 8 or total_time > 20:
            return jsonify({'success': False, 'message': 'Total sequence time must be between 8-20 seconds'})
        
        sequence = TimingSequence(delay1, delay2)
        
        # Start sequence in background thread
        thread = threading.Thread(target=run_sequence, args=(sequence,))
        thread.daemon = True
        thread.start()
        
        return jsonify({'success': True, 'message': 'Sequence started'})
        
    except Exception as e:
        return jsonify({'success': False, 'message': f'Error: {str(e)}'})

@app.route('/stop_sequence', methods=['POST'])
def stop_sequence():
    """Stop the current sequence"""
    global sequence_running, sequence_stopped
    
    if not sequence_running:
        return jsonify({'success': False, 'message': 'No sequence running'})
    
    try:
        sequence_stopped = True
        return jsonify({'success': True, 'message': 'Sequence stopped'})
    except Exception as e:
        return jsonify({'success': False, 'message': f'Error: {str(e)}'})

@app.route('/sequence_status')
def sequence_status():
    """Get current sequence status for real-time updates"""
    global sequence_running, current_sequence, sequence_start_time
    
    if not sequence_running or not current_sequence or not sequence_start_time:
        return jsonify({
            'running': False,
            'current_time': 0,
            'total_time': 0,
            'phase': 'idle'
        })
    
    current_time = time.time() - sequence_start_time
    timeline = current_sequence.get_sequence_timeline()
    
    # Determine current phase
    if current_time < timeline['beep2']:
        phase = 'delay1'
        countdown = timeline['beep2'] - current_time
    elif current_time < timeline['beep3']:
        phase = 'delay2'
        countdown = timeline['beep3'] - current_time
    elif current_time < timeline['reset']:
        phase = 'gate_open'
        countdown = timeline['reset'] - current_time
    else:
        phase = 'complete'
        countdown = 0
    
    # Debug logging
    print(f"Status: running={sequence_running}, current_time={current_time:.1f}, phase={phase}, countdown={countdown:.1f}")
    
    return jsonify({
        'running': True,
        'current_time': current_time,
        'total_time': current_sequence.total_time,
        'phase': phase,
        'countdown': countdown,
        'timeline': timeline
    })

@app.route('/bluetooth_scan', methods=['POST'])
def bluetooth_scan():
    """Trigger a bounded Bluetooth scan using bluetoothctl."""

    def _scan():
        proc = None
        try:
            proc = subprocess.Popen(
                ['bluetoothctl'],
                stdin=subprocess.PIPE,
                stdout=subprocess.DEVNULL,
                stderr=subprocess.DEVNULL,
                text=True
            )
            proc.stdin.write('scan on\n')
            proc.stdin.flush()
            time.sleep(5)
            proc.stdin.write('scan off\n')
            proc.stdin.flush()
        except Exception as e:
            print(f"Bluetooth scan error: {e}")
        finally:
            if proc:
                try:
                    proc.terminate()
                    proc.wait(timeout=5)
                except Exception:
                    proc.kill()

    thread = threading.Thread(target=_scan, daemon=True)
    thread.start()
    return jsonify({'success': True, 'message': 'Bluetooth scan started'})

@app.route('/audio/<filename>')
def serve_audio(filename):
    """Serve audio files"""
    return send_from_directory(app.config['AUDIO_DIR'], filename)

@app.route('/health')
def health_check():
    """Health check endpoint"""
    return jsonify({
        'status': 'healthy',
        'timestamp': datetime.now().isoformat(),
        'audio_initialized': pygame.mixer.get_init() is not None
    })

if __name__ == '__main__':
    # Initialize audio system
    if not init_audio():
        print("Warning: Audio system not initialized. Audio playback will not work.")
    
    # Create audio directory if it doesn't exist
    os.makedirs(app.config['AUDIO_DIR'], exist_ok=True)
    
    print(f"Starting Flask app on {app.config['HOST']}:{app.config['PORT']}")
    print(f"Audio directory: {app.config['AUDIO_DIR']}")
    print("Place your beep audio files in the audio directory:")
    print(f"  - {app.config['BEEP1_FILE']}")
    print(f"  - {app.config['BEEP2_FILE']}")
    print(f"  - {app.config['BEEP3_FILE']}")
    
    app.run(
        host=app.config['HOST'],
        port=app.config['PORT'],
        debug=app.config['DEBUG']
    ) <|MERGE_RESOLUTION|>--- conflicted
+++ resolved
@@ -1,289 +1,289 @@
-<<<<<<< HEAD
-import os
-import subprocess
-import threading
-import time
-from datetime import datetime
-
-import pygame
-from flask import Flask, render_template, request, jsonify, send_from_directory
-
-=======
-from flask import Flask, render_template, request, jsonify, send_from_directory
-import os
-import threading
-import time
-import json
-from datetime import datetime
-import subprocess
-import pygame
->>>>>>> a4966466
-from config import Config
-
-app = Flask(__name__)
-app.config.from_object(Config)
-
-# Global variables for sequence state
-sequence_running = False
-sequence_stopped = False
-current_sequence = None
-sequence_start_time = None
-
-class TimingSequence:
-    def __init__(self, delay1, delay2):
-        self.delay1 = delay1  # Delay between beep 1 and beep 2
-        self.delay2 = delay2  # Delay between beep 2 and beep 3
-        self.total_time = delay1 + delay2 + 3  # +3 for final beep duration + gate open time
-        
-    def get_sequence_timeline(self):
-        """Returns timeline of events in seconds from start"""
-        return {
-            'beep1': 0,
-            'beep2': self.delay1,
-            'beep3': self.delay1 + self.delay2,
-            'gate_open': self.delay1 + self.delay2,  # Immediately after beep 3
-            'reset': self.delay1 + self.delay2 + 3  # 3 seconds after gate open
-        }
-
-def init_audio():
-    """Initialize pygame mixer for audio playback"""
-    try:
-        pygame.mixer.init(frequency=44100, size=-16, channels=2, buffer=512)
-        return True
-    except Exception as e:
-        print(f"Audio initialization failed: {e}")
-        return False
-
-def play_audio_file(filename):
-    """Play an audio file using pygame"""
-    try:
-        audio_path = os.path.join(app.config['AUDIO_DIR'], filename)
-        if os.path.exists(audio_path):
-            sound = pygame.mixer.Sound(audio_path)
-            sound.play()
-            return True
-        else:
-            print(f"Audio file not found: {audio_path}")
-            return False
-    except Exception as e:
-        print(f"Error playing audio {filename}: {e}")
-        return False
-
-def run_sequence(sequence):
-    """Run the timing sequence in a separate thread"""
-    global sequence_running, sequence_stopped, current_sequence, sequence_start_time
-    
-    sequence_running = True
-    sequence_stopped = False
-    current_sequence = sequence
-    sequence_start_time = time.time()
-    
-    timeline = sequence.get_sequence_timeline()
-    
-    try:
-        # Play beep 1 immediately
-        print("Playing beep 1")
-        play_audio_file(app.config['BEEP1_FILE'])
-        
-        # Wait for delay 1 (with stop check)
-        for _ in range(int(sequence.delay1 * 10)):  # Check every 0.1 seconds
-            if sequence_stopped:
-                return
-            time.sleep(0.1)
-        
-        if sequence_stopped:
-            return
-            
-        # Play beep 2
-        print("Playing beep 2")
-        play_audio_file(app.config['BEEP2_FILE'])
-        
-        # Wait for delay 2 (with stop check)
-        for _ in range(int(sequence.delay2 * 10)):  # Check every 0.1 seconds
-            if sequence_stopped:
-                return
-            time.sleep(0.1)
-        
-        if sequence_stopped:
-            return
-            
-        # Play beep 3 (long beep)
-        print("Playing beep 3")
-        play_audio_file(app.config['BEEP3_FILE'])
-        
-        # Gate open phase starts immediately (3 seconds)
-        print("Gate open phase")
-        time.sleep(3)
-        
-        print("Sequence completed successfully")
-        
-    except Exception as e:
-        print(f"Sequence error: {e}")
-    finally:
-        print("Resetting sequence state")
-        sequence_running = False
-        sequence_stopped = False
-        current_sequence = None
-        sequence_start_time = None
-        print("Sequence reset complete")
-
-@app.route('/')
-def index():
-    """Main GUI page"""
-    return render_template('index.html', 
-                         default_delay1=app.config['DEFAULT_DELAY1'],
-                         default_delay2=app.config['DEFAULT_DELAY2'])
-
-@app.route('/start_sequence', methods=['POST'])
-def start_sequence():
-    """Start a new timing sequence"""
-    global sequence_running, sequence_stopped
-    
-    if sequence_running:
-        return jsonify({'success': False, 'message': 'Sequence already running'})
-    
-    try:
-        data = request.get_json()
-        delay1 = float(data.get('delay1', app.config['DEFAULT_DELAY1']))
-        delay2 = float(data.get('delay2', app.config['DEFAULT_DELAY2']))
-        
-        # Validate delays
-        total_time = delay1 + delay2 + 3  # +3 for beep duration + gate open time
-        if total_time < 8 or total_time > 20:
-            return jsonify({'success': False, 'message': 'Total sequence time must be between 8-20 seconds'})
-        
-        sequence = TimingSequence(delay1, delay2)
-        
-        # Start sequence in background thread
-        thread = threading.Thread(target=run_sequence, args=(sequence,))
-        thread.daemon = True
-        thread.start()
-        
-        return jsonify({'success': True, 'message': 'Sequence started'})
-        
-    except Exception as e:
-        return jsonify({'success': False, 'message': f'Error: {str(e)}'})
-
-@app.route('/stop_sequence', methods=['POST'])
-def stop_sequence():
-    """Stop the current sequence"""
-    global sequence_running, sequence_stopped
-    
-    if not sequence_running:
-        return jsonify({'success': False, 'message': 'No sequence running'})
-    
-    try:
-        sequence_stopped = True
-        return jsonify({'success': True, 'message': 'Sequence stopped'})
-    except Exception as e:
-        return jsonify({'success': False, 'message': f'Error: {str(e)}'})
-
-@app.route('/sequence_status')
-def sequence_status():
-    """Get current sequence status for real-time updates"""
-    global sequence_running, current_sequence, sequence_start_time
-    
-    if not sequence_running or not current_sequence or not sequence_start_time:
-        return jsonify({
-            'running': False,
-            'current_time': 0,
-            'total_time': 0,
-            'phase': 'idle'
-        })
-    
-    current_time = time.time() - sequence_start_time
-    timeline = current_sequence.get_sequence_timeline()
-    
-    # Determine current phase
-    if current_time < timeline['beep2']:
-        phase = 'delay1'
-        countdown = timeline['beep2'] - current_time
-    elif current_time < timeline['beep3']:
-        phase = 'delay2'
-        countdown = timeline['beep3'] - current_time
-    elif current_time < timeline['reset']:
-        phase = 'gate_open'
-        countdown = timeline['reset'] - current_time
-    else:
-        phase = 'complete'
-        countdown = 0
-    
-    # Debug logging
-    print(f"Status: running={sequence_running}, current_time={current_time:.1f}, phase={phase}, countdown={countdown:.1f}")
-    
-    return jsonify({
-        'running': True,
-        'current_time': current_time,
-        'total_time': current_sequence.total_time,
-        'phase': phase,
-        'countdown': countdown,
-        'timeline': timeline
-    })
-
-@app.route('/bluetooth_scan', methods=['POST'])
-def bluetooth_scan():
-    """Trigger a bounded Bluetooth scan using bluetoothctl."""
-
-    def _scan():
-        proc = None
-        try:
-            proc = subprocess.Popen(
-                ['bluetoothctl'],
-                stdin=subprocess.PIPE,
-                stdout=subprocess.DEVNULL,
-                stderr=subprocess.DEVNULL,
-                text=True
-            )
-            proc.stdin.write('scan on\n')
-            proc.stdin.flush()
-            time.sleep(5)
-            proc.stdin.write('scan off\n')
-            proc.stdin.flush()
-        except Exception as e:
-            print(f"Bluetooth scan error: {e}")
-        finally:
-            if proc:
-                try:
-                    proc.terminate()
-                    proc.wait(timeout=5)
-                except Exception:
-                    proc.kill()
-
-    thread = threading.Thread(target=_scan, daemon=True)
-    thread.start()
-    return jsonify({'success': True, 'message': 'Bluetooth scan started'})
-
-@app.route('/audio/<filename>')
-def serve_audio(filename):
-    """Serve audio files"""
-    return send_from_directory(app.config['AUDIO_DIR'], filename)
-
-@app.route('/health')
-def health_check():
-    """Health check endpoint"""
-    return jsonify({
-        'status': 'healthy',
-        'timestamp': datetime.now().isoformat(),
-        'audio_initialized': pygame.mixer.get_init() is not None
-    })
-
-if __name__ == '__main__':
-    # Initialize audio system
-    if not init_audio():
-        print("Warning: Audio system not initialized. Audio playback will not work.")
-    
-    # Create audio directory if it doesn't exist
-    os.makedirs(app.config['AUDIO_DIR'], exist_ok=True)
-    
-    print(f"Starting Flask app on {app.config['HOST']}:{app.config['PORT']}")
-    print(f"Audio directory: {app.config['AUDIO_DIR']}")
-    print("Place your beep audio files in the audio directory:")
-    print(f"  - {app.config['BEEP1_FILE']}")
-    print(f"  - {app.config['BEEP2_FILE']}")
-    print(f"  - {app.config['BEEP3_FILE']}")
-    
-    app.run(
-        host=app.config['HOST'],
-        port=app.config['PORT'],
-        debug=app.config['DEBUG']
+
+import os
+import subprocess
+import threading
+import time
+from datetime import datetime
+
+import pygame
+from flask import Flask, render_template, request, jsonify, send_from_directory
+
+
+from flask import Flask, render_template, request, jsonify, send_from_directory
+import os
+import threading
+import time
+import json
+from datetime import datetime
+import subprocess
+import pygame
+
+from config import Config
+
+app = Flask(__name__)
+app.config.from_object(Config)
+
+# Global variables for sequence state
+sequence_running = False
+sequence_stopped = False
+current_sequence = None
+sequence_start_time = None
+
+class TimingSequence:
+    def __init__(self, delay1, delay2):
+        self.delay1 = delay1  # Delay between beep 1 and beep 2
+        self.delay2 = delay2  # Delay between beep 2 and beep 3
+        self.total_time = delay1 + delay2 + 3  # +3 for final beep duration + gate open time
+        
+    def get_sequence_timeline(self):
+        """Returns timeline of events in seconds from start"""
+        return {
+            'beep1': 0,
+            'beep2': self.delay1,
+            'beep3': self.delay1 + self.delay2,
+            'gate_open': self.delay1 + self.delay2,  # Immediately after beep 3
+            'reset': self.delay1 + self.delay2 + 3  # 3 seconds after gate open
+        }
+
+def init_audio():
+    """Initialize pygame mixer for audio playback"""
+    try:
+        pygame.mixer.init(frequency=44100, size=-16, channels=2, buffer=512)
+        return True
+    except Exception as e:
+        print(f"Audio initialization failed: {e}")
+        return False
+
+def play_audio_file(filename):
+    """Play an audio file using pygame"""
+    try:
+        audio_path = os.path.join(app.config['AUDIO_DIR'], filename)
+        if os.path.exists(audio_path):
+            sound = pygame.mixer.Sound(audio_path)
+            sound.play()
+            return True
+        else:
+            print(f"Audio file not found: {audio_path}")
+            return False
+    except Exception as e:
+        print(f"Error playing audio {filename}: {e}")
+        return False
+
+def run_sequence(sequence):
+    """Run the timing sequence in a separate thread"""
+    global sequence_running, sequence_stopped, current_sequence, sequence_start_time
+    
+    sequence_running = True
+    sequence_stopped = False
+    current_sequence = sequence
+    sequence_start_time = time.time()
+    
+    timeline = sequence.get_sequence_timeline()
+    
+    try:
+        # Play beep 1 immediately
+        print("Playing beep 1")
+        play_audio_file(app.config['BEEP1_FILE'])
+        
+        # Wait for delay 1 (with stop check)
+        for _ in range(int(sequence.delay1 * 10)):  # Check every 0.1 seconds
+            if sequence_stopped:
+                return
+            time.sleep(0.1)
+        
+        if sequence_stopped:
+            return
+            
+        # Play beep 2
+        print("Playing beep 2")
+        play_audio_file(app.config['BEEP2_FILE'])
+        
+        # Wait for delay 2 (with stop check)
+        for _ in range(int(sequence.delay2 * 10)):  # Check every 0.1 seconds
+            if sequence_stopped:
+                return
+            time.sleep(0.1)
+        
+        if sequence_stopped:
+            return
+            
+        # Play beep 3 (long beep)
+        print("Playing beep 3")
+        play_audio_file(app.config['BEEP3_FILE'])
+        
+        # Gate open phase starts immediately (3 seconds)
+        print("Gate open phase")
+        time.sleep(3)
+        
+        print("Sequence completed successfully")
+        
+    except Exception as e:
+        print(f"Sequence error: {e}")
+    finally:
+        print("Resetting sequence state")
+        sequence_running = False
+        sequence_stopped = False
+        current_sequence = None
+        sequence_start_time = None
+        print("Sequence reset complete")
+
+@app.route('/')
+def index():
+    """Main GUI page"""
+    return render_template('index.html', 
+                         default_delay1=app.config['DEFAULT_DELAY1'],
+                         default_delay2=app.config['DEFAULT_DELAY2'])
+
+@app.route('/start_sequence', methods=['POST'])
+def start_sequence():
+    """Start a new timing sequence"""
+    global sequence_running, sequence_stopped
+    
+    if sequence_running:
+        return jsonify({'success': False, 'message': 'Sequence already running'})
+    
+    try:
+        data = request.get_json()
+        delay1 = float(data.get('delay1', app.config['DEFAULT_DELAY1']))
+        delay2 = float(data.get('delay2', app.config['DEFAULT_DELAY2']))
+        
+        # Validate delays
+        total_time = delay1 + delay2 + 3  # +3 for beep duration + gate open time
+        if total_time < 8 or total_time > 20:
+            return jsonify({'success': False, 'message': 'Total sequence time must be between 8-20 seconds'})
+        
+        sequence = TimingSequence(delay1, delay2)
+        
+        # Start sequence in background thread
+        thread = threading.Thread(target=run_sequence, args=(sequence,))
+        thread.daemon = True
+        thread.start()
+        
+        return jsonify({'success': True, 'message': 'Sequence started'})
+        
+    except Exception as e:
+        return jsonify({'success': False, 'message': f'Error: {str(e)}'})
+
+@app.route('/stop_sequence', methods=['POST'])
+def stop_sequence():
+    """Stop the current sequence"""
+    global sequence_running, sequence_stopped
+    
+    if not sequence_running:
+        return jsonify({'success': False, 'message': 'No sequence running'})
+    
+    try:
+        sequence_stopped = True
+        return jsonify({'success': True, 'message': 'Sequence stopped'})
+    except Exception as e:
+        return jsonify({'success': False, 'message': f'Error: {str(e)}'})
+
+@app.route('/sequence_status')
+def sequence_status():
+    """Get current sequence status for real-time updates"""
+    global sequence_running, current_sequence, sequence_start_time
+    
+    if not sequence_running or not current_sequence or not sequence_start_time:
+        return jsonify({
+            'running': False,
+            'current_time': 0,
+            'total_time': 0,
+            'phase': 'idle'
+        })
+    
+    current_time = time.time() - sequence_start_time
+    timeline = current_sequence.get_sequence_timeline()
+    
+    # Determine current phase
+    if current_time < timeline['beep2']:
+        phase = 'delay1'
+        countdown = timeline['beep2'] - current_time
+    elif current_time < timeline['beep3']:
+        phase = 'delay2'
+        countdown = timeline['beep3'] - current_time
+    elif current_time < timeline['reset']:
+        phase = 'gate_open'
+        countdown = timeline['reset'] - current_time
+    else:
+        phase = 'complete'
+        countdown = 0
+    
+    # Debug logging
+    print(f"Status: running={sequence_running}, current_time={current_time:.1f}, phase={phase}, countdown={countdown:.1f}")
+    
+    return jsonify({
+        'running': True,
+        'current_time': current_time,
+        'total_time': current_sequence.total_time,
+        'phase': phase,
+        'countdown': countdown,
+        'timeline': timeline
+    })
+
+@app.route('/bluetooth_scan', methods=['POST'])
+def bluetooth_scan():
+    """Trigger a bounded Bluetooth scan using bluetoothctl."""
+
+    def _scan():
+        proc = None
+        try:
+            proc = subprocess.Popen(
+                ['bluetoothctl'],
+                stdin=subprocess.PIPE,
+                stdout=subprocess.DEVNULL,
+                stderr=subprocess.DEVNULL,
+                text=True
+            )
+            proc.stdin.write('scan on\n')
+            proc.stdin.flush()
+            time.sleep(5)
+            proc.stdin.write('scan off\n')
+            proc.stdin.flush()
+        except Exception as e:
+            print(f"Bluetooth scan error: {e}")
+        finally:
+            if proc:
+                try:
+                    proc.terminate()
+                    proc.wait(timeout=5)
+                except Exception:
+                    proc.kill()
+
+    thread = threading.Thread(target=_scan, daemon=True)
+    thread.start()
+    return jsonify({'success': True, 'message': 'Bluetooth scan started'})
+
+@app.route('/audio/<filename>')
+def serve_audio(filename):
+    """Serve audio files"""
+    return send_from_directory(app.config['AUDIO_DIR'], filename)
+
+@app.route('/health')
+def health_check():
+    """Health check endpoint"""
+    return jsonify({
+        'status': 'healthy',
+        'timestamp': datetime.now().isoformat(),
+        'audio_initialized': pygame.mixer.get_init() is not None
+    })
+
+if __name__ == '__main__':
+    # Initialize audio system
+    if not init_audio():
+        print("Warning: Audio system not initialized. Audio playback will not work.")
+    
+    # Create audio directory if it doesn't exist
+    os.makedirs(app.config['AUDIO_DIR'], exist_ok=True)
+    
+    print(f"Starting Flask app on {app.config['HOST']}:{app.config['PORT']}")
+    print(f"Audio directory: {app.config['AUDIO_DIR']}")
+    print("Place your beep audio files in the audio directory:")
+    print(f"  - {app.config['BEEP1_FILE']}")
+    print(f"  - {app.config['BEEP2_FILE']}")
+    print(f"  - {app.config['BEEP3_FILE']}")
+    
+    app.run(
+        host=app.config['HOST'],
+        port=app.config['PORT'],
+        debug=app.config['DEBUG']
     ) 